--- conflicted
+++ resolved
@@ -493,11 +493,7 @@
                 }
                 else
                 {
-<<<<<<< HEAD
-                    return new Status(StatusCode.UpstreamError);
-=======
                     return new Status(StatusCode.UpStreamError);
->>>>>>> a5775bf4
                 }
 
             }
